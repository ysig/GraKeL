--- conflicted
+++ resolved
@@ -39,12 +39,8 @@
   - "SET PATH=%MinGW%\\bin;%MSYS%\\usr\\bin;%MINICONDA%;%MINICONDA%\\Scripts;%PATH%"
 
   # Install pip
-<<<<<<< HEAD
   - python -m ensurepip --upgrade
-=======
-  python -m ensurepip --upgrade
->>>>>>> a8cb3249
-  
+
   # Check that we have the expected version and architecture for Python
   - "python --version"
   - "python -c \"import struct; print(struct.calcsize('P') * 8)\""
