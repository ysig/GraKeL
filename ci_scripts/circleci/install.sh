--- conflicted
+++ resolved
@@ -16,13 +16,11 @@
 # Setup a python venv and install basics
 source ./venv/bin/activate
 pip install --upgrade pip
-<<<<<<< HEAD
-pip install --upgrade pandas networkx matplotlib setuptools pytest coverage "Sphinx>=2.0.0" pillow sphinx-gallery sphinx_rtd_theme "sphinxcontrib-bibtex==1.0" nb2plots numpydoc tqdm > /dev/null
-=======
+
 pip install --upgrade pandas networkx matplotlib setuptools nose coverage "Sphinx<5" pillow sphinx-gallery sphinx_rtd_theme "sphinxcontrib-bibtex==1.0" nb2plots numpydoc tqdm > /dev/null
 pip install -r requirements.txt > /dev/null
 pip install "cvxopt==1.2.0" > /dev/null
->>>>>>> 8500dbf6
+
 
 # More dependencies
 sudo -E apt-get -yq update > /dev/null
